--- conflicted
+++ resolved
@@ -15,7 +15,6 @@
 import pandas as pd
 import hail as hl
 import click
-<<<<<<< HEAD
 from google.cloud import storage
 from hailtop.batch import Batch
 from hailtop.batch.job import Job
@@ -23,15 +22,9 @@
     AnalysisApi,
     AnalysisType,
     AnalysisStatus,
+    SequenceApi,
+    SampleApi,
 )
-=======
-from google.cloud import storage  # pylint : disable=E0611
-
-from sample_metadata.api import AnalysisApi
-from sample_metadata.api import SequenceApi
-from sample_metadata.api import SampleApi
-
->>>>>>> 5a470843
 from joint_calling import _version, get_package_path
 
 
@@ -94,7 +87,6 @@
     return local_tmp_dir
 
 
-<<<<<<< HEAD
 @dataclass
 class Analysis:
     """
@@ -200,7 +192,8 @@
     """
     )
     return j
-=======
+
+
 def find_inputs_from_db(project):
     """
     Determine inputs from SM DB
@@ -279,7 +272,6 @@
     df = pd.DataFrame(inputs)
 
     return df
->>>>>>> 5a470843
 
 
 def find_inputs(
