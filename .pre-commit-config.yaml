repos:
- repo: https://github.com/pre-commit/pre-commit-hooks
  rev: v2.3.0
  hooks:
  - id: check-yaml
    exclude: '\.*conda/.*'
  - id: end-of-file-fixer
  - id: trailing-whitespace
    exclude: '\.txt$|\.tsv$|.*picard_files/.*'
  - id: check-case-conflict
  - id: check-merge-conflict
  - id: detect-private-key
  - id: debug-statements
  - id: check-added-large-files

- repo: https://github.com/igorshubovych/markdownlint-cli
  rev: v0.22.0
  hooks:
  - id: markdownlint

- repo: https://github.com/ambv/black
  rev: 20.8b1
  hooks:
  - id: black
    exclude: workflows/vqsr_janis.py

- repo: https://gitlab.com/pycqa/flake8
  rev: '3.8.4'
  hooks:
  - id: flake8
    additional_dependencies: [flake8-bugbear, flake8-quotes]
    exclude: workflows/vqsr_janis.py

# Using system installation of pylint to support checking python module imports
- repo: local
  hooks:
  - id: pylint
    name: pylint
    entry: pylint
    language: system
    types: [python]
<<<<<<< HEAD
    exclude: workflows/vqsr_janis.py
=======

# Static type analysis (as much as it's possible in python using type hints)
- repo: https://github.com/pre-commit/mirrors-mypy
  rev: v0.812
  hooks:
  - id: mypy
>>>>>>> 0299da75
<|MERGE_RESOLUTION|>--- conflicted
+++ resolved
@@ -39,13 +39,10 @@
     entry: pylint
     language: system
     types: [python]
-<<<<<<< HEAD
     exclude: workflows/vqsr_janis.py
-=======
 
 # Static type analysis (as much as it's possible in python using type hints)
 - repo: https://github.com/pre-commit/mirrors-mypy
   rev: v0.812
   hooks:
   - id: mypy
->>>>>>> 0299da75
