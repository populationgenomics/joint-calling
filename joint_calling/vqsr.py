"""
Create jobs to create and apply a VQSR model
"""

import os
from os.path import join
from typing import List, Optional, Dict
import logging
import hailtop.batch as hb
from hailtop.batch.job import Job
from analysis_runner import dataproc

from joint_calling import utils

logger = logging.getLogger('joint-calling')
logger.setLevel('INFO')


BROAD_REF_BUCKET = 'gs://gcp-public-data--broad-references/hg38/v0'

SNP_RECALIBRATION_TRANCHE_VALUES = [
    100.0,
    99.95,
    99.9,
    99.8,
    99.6,
    99.5,
    99.4,
    99.3,
    99.0,
    98.0,
    97.0,
    90.0,
]
SNP_RECALIBRATION_ANNOTATION_VALUES = [
    'AS_QD',
    'AS_MQRankSum',
    'AS_ReadPosRankSum',
    'AS_FS',
    'AS_SOR',
    'AS_MQ',
]
INDEL_RECALIBRATION_TRANCHE_VALUES = [
    100.0,
    99.95,
    99.9,
    99.5,
    99.0,
    97.0,
    96.0,
    95.0,
    94.0,
    93.5,
    93.0,
    92.0,
    91.0,
    90.0,
]
INDEL_RECALIBRATION_ANNOTATION_VALUES = [
    'AS_FS',
    'AS_SOR',
    'AS_ReadPosRankSum',
    'AS_MQRankSum',
    'AS_QD',
]


def make_vqsr_jobs(
    b: hb.Batch,
    combined_mt_path: str,
    hard_filter_ht_path: str,
    meta_ht_path: str,
    gvcf_count: int,
    vqsr_bucket: str,
    analysis_bucket: str,
    depends_on: Optional[List[Job]],
    scripts_dir: str,
    vqsr_params_d: Dict,
    scatter_count: int,
    output_vcf_path: str,
) -> Job:
    """
    Add jobs that perform the allele-specific VQSR variant QC

    :param b: Batch object to add jobs to
    :param combined_mt_path: path to a Matrix Table combined with the Hail VCF combiner
    :param hard_filter_ht_path: path to HT with samples that failed QC
    :param meta_ht_path: path to HT with sample QC metadata
    :param gvcf_count: number of input samples. Can't read from combined_mt_path as it
           might not be yet genereated the point of Batch job submission
    :param vqsr_bucket: bucket for intermediate files
    :param analysis_bucket: bucket for plots and evaluation results
    :param depends_on: job that the created jobs should only run after
    :param scripts_dir: repository directory with scripts
    :param vqsr_params_d: parameters for VQSR
    :param scatter_count: number of shards to patition data for scattering
    :param output_vcf_path: path to write final recalibrated VCF to
    :return: a final Job, and a path to the VCF with VQSR annotations
    """

    # Reference files. All options have defaults.
    unpadded_intervals_path = os.path.join(
        BROAD_REF_BUCKET, 'hg38.even.handcurated.20k.intervals'
    )
    ref_fasta = os.path.join(BROAD_REF_BUCKET, 'Homo_sapiens_assembly38.fasta')
    ref_fasta_index = os.path.join(
        BROAD_REF_BUCKET, 'Homo_sapiens_assembly38.fasta.fai'
    )
    ref_dict = os.path.join(BROAD_REF_BUCKET, 'Homo_sapiens_assembly38.dict')
    dbsnp_vcf = os.path.join(BROAD_REF_BUCKET, 'Homo_sapiens_assembly38.dbsnp138.vcf')
    dbsnp_vcf_index = os.path.join(
        BROAD_REF_BUCKET, 'Homo_sapiens_assembly38.dbsnp138.vcf.idx'
    )
    eval_interval_list = os.path.join(
        BROAD_REF_BUCKET, 'wgs_evaluation_regions.hg38.interval_list'
    )
    hapmap_resource_vcf = os.path.join(BROAD_REF_BUCKET, 'hapmap_3.3.hg38.vcf.gz')
    hapmap_resource_vcf_index = os.path.join(
        BROAD_REF_BUCKET, 'hapmap_3.3.hg38.vcf.gz.tbi'
    )
    omni_resource_vcf = os.path.join(BROAD_REF_BUCKET, '1000G_omni2.5.hg38.vcf.gz')
    omni_resource_vcf_index = os.path.join(
        BROAD_REF_BUCKET, '1000G_omni2.5.hg38.vcf.gz.tbi'
    )
    one_thousand_genomes_resource_vcf = os.path.join(
        BROAD_REF_BUCKET, '1000G_phase1.snps.high_confidence.hg38.vcf.gz'
    )
    one_thousand_genomes_resource_vcf_index = os.path.join(
        BROAD_REF_BUCKET, '1000G_phase1.snps.high_confidence.hg38.vcf.gz.tbi'
    )
    mills_resource_vcf = os.path.join(
        BROAD_REF_BUCKET, 'Mills_and_1000G_gold_standard.indels.hg38.vcf.gz'
    )
    mills_resource_vcf_index = os.path.join(
        BROAD_REF_BUCKET, 'Mills_and_1000G_gold_standard.indels.hg38.vcf.gz.tbi'
    )
    axiom_poly_resource_vcf = os.path.join(
        BROAD_REF_BUCKET, 'Axiom_Exome_Plus.genotypes.all_populations.poly.hg38.vcf.gz'
    )
    axiom_poly_resource_vcf_index = os.path.join(
        BROAD_REF_BUCKET,
        'Axiom_Exome_Plus.genotypes.all_populations.poly.hg38.vcf.gz.tbi',
    )
    ref_fasta = b.read_input_group(
        base=ref_fasta,
        dict=ref_dict
        or (
            ref_fasta.replace('.fasta', '').replace('.fna', '').replace('.fa', '')
            + '.dict'
        ),
        fai=ref_fasta_index or (ref_fasta + '.fai'),
    )
    dbsnp_vcf = b.read_input_group(base=dbsnp_vcf, index=dbsnp_vcf_index)
    eval_interval_list = b.read_input(eval_interval_list)
    hapmap_resource_vcf = b.read_input_group(
        base=hapmap_resource_vcf, index=hapmap_resource_vcf_index
    )
    omni_resource_vcf = b.read_input_group(
        base=omni_resource_vcf, index=omni_resource_vcf_index
    )
    one_thousand_genomes_resource_vcf = b.read_input_group(
        base=one_thousand_genomes_resource_vcf,
        index=one_thousand_genomes_resource_vcf_index,
    )
    mills_resource_vcf = b.read_input_group(
        base=mills_resource_vcf, index=mills_resource_vcf_index
    )
    axiom_poly_resource_vcf = b.read_input_group(
        base=axiom_poly_resource_vcf, index=axiom_poly_resource_vcf_index
    )
    dbsnp_resource_vcf = dbsnp_vcf

    is_small_callset = gvcf_count < 1000
    # 1. For small callsets, we don't apply the ExcessHet filtering.
    # 2. For small callsets, we gather the VCF shards and collect QC metrics directly.
    # For anything larger, we need to keep the VCF sharded and gather metrics
    # collected from them.
    is_huge_callset = gvcf_count >= 100000
    # For huge callsets, we allocate more memory for the SNPs Create Model step

    small_disk = 30 if is_small_callset else (50 if not is_huge_callset else 100)
    medium_disk = 50 if is_small_callset else (100 if not is_huge_callset else 200)
    huge_disk = 100 if is_small_callset else (500 if not is_huge_callset else 2000)

    combined_vcf_path = join(vqsr_bucket, 'input.vcf.gz')
    if not utils.file_exists(combined_vcf_path):
        mt_to_vcf_job = dataproc.hail_dataproc_job(
            b,
            f'{scripts_dir}/mt_to_vcf.py --overwrite '
            f'--mt {combined_mt_path} '
            f'--meta-ht {meta_ht_path} '
            f'--hard-filtered-samples-ht {hard_filter_ht_path} '
            f'-o {combined_vcf_path} ',
            max_age='8h',
            packages=utils.DATAPROC_PACKAGES,
            num_secondary_workers=scatter_count,
            depends_on=depends_on,
            job_name='MT to VCF',
        )
    else:
        mt_to_vcf_job = b.new_job('MT to VCF [reuse]')

    split_intervals_job = add_split_intervals_step(
        b,
        unpadded_intervals_path,
        scatter_count,
        ref_fasta,
        disk_size=small_disk,
    )
    intervals = split_intervals_job.intervals

    tabix_job = add_tabix_step(b, combined_vcf_path, medium_disk)
    tabix_job.depends_on(mt_to_vcf_job)

    gathered_vcf = tabix_job.combined_vcf
    scattered_vcfs = [gathered_vcf for _ in range(scatter_count)]

    if not is_small_callset:
        # ExcessHet filtering applies only to callsets with a large number of samples,
        # e.g. hundreds of unrelated samples. Small cohorts should not trigger ExcessHet
        # filtering as values should remain small. Note cohorts of consanguinous samples
        # will inflate ExcessHet, and it is possible to limit the annotation to founders
        # for such cohorts by providing a pedigree file during variant calling.
        hard_filtered_vcfs = [
            add_hard_filter_step(
                b,
                input_vcf=gathered_vcf,
                interval=intervals[f'interval_{idx}'],
                excess_het_threshold=vqsr_params_d['min_excess_het'],
                disk_size=medium_disk,
            ).output_vcf
            for idx in range(scatter_count)
        ]
        scattered_vcfs = hard_filtered_vcfs

        gathered_vcf = add_sites_only_gather_vcf_step(
            b,
            input_vcfs=scattered_vcfs,
            disk_size=medium_disk,
        ).output_vcf

    indels_variant_recalibrator_job = add_indels_variant_recalibrator_step(
        b,
        sites_only_variant_filtered_vcf=gathered_vcf,
        mills_resource_vcf=mills_resource_vcf,
        axiom_poly_resource_vcf=axiom_poly_resource_vcf,
        dbsnp_resource_vcf=dbsnp_resource_vcf,
        disk_size=small_disk,
        output_bucket=analysis_bucket,
    )
    indels_recalibration = indels_variant_recalibrator_job.recalibration
    indels_tranches = indels_variant_recalibrator_job.tranches

    snp_max_gaussians = 6
    if is_small_callset:
        snp_max_gaussians = 4
    elif is_huge_callset:
        snp_max_gaussians = 8

    if is_huge_callset:
        # Run SNP recalibrator in a scattered mode
        model_file = add_snps_variant_recalibrator_create_model_step(
            b,
            sites_only_variant_filtered_vcf=gathered_vcf,
            hapmap_resource_vcf=hapmap_resource_vcf,
            omni_resource_vcf=omni_resource_vcf,
            one_thousand_genomes_resource_vcf=one_thousand_genomes_resource_vcf,
            dbsnp_resource_vcf=dbsnp_resource_vcf,
            disk_size=small_disk,
            output_bucket=analysis_bucket,
            is_small_callset=is_small_callset,
            is_huge_callset=is_huge_callset,
            max_gaussians=snp_max_gaussians,
        ).model_file
        # model_file = b.read_input('gs://playground-au/batch/859e9a/18/model_report')

        snps_recalibrator_jobs = [
            add_snps_variant_recalibrator_scattered_step(
                b,
                sites_only_vcf=scattered_vcfs[idx],
                interval=intervals[f'interval_{idx}'],
                model_file=model_file,
                hapmap_resource_vcf=hapmap_resource_vcf,
                omni_resource_vcf=omni_resource_vcf,
                one_thousand_genomes_resource_vcf=one_thousand_genomes_resource_vcf,
                dbsnp_resource_vcf=dbsnp_resource_vcf,
                disk_size=small_disk,
                max_gaussians=snp_max_gaussians,
            )
            for idx in range(scatter_count)
        ]
        snps_recalibrations = [j.recalibration for j in snps_recalibrator_jobs]
        snps_tranches = [j.tranches for j in snps_recalibrator_jobs]
        snps_gathered_tranches = add_snps_gather_tranches_step(
            b,
            tranches=snps_tranches,
            disk_size=small_disk,
        ).out_tranches

        scattered_vcfs = [
            add_apply_recalibration_step(
                b,
                input_vcf=scattered_vcfs[idx],
                interval=intervals[f'interval_{idx}'],
                indels_recalibration=indels_recalibration,
                indels_tranches=indels_tranches,
                snps_recalibration=snps_recalibrations[idx],
                snps_tranches=snps_gathered_tranches,
                disk_size=medium_disk,
                indel_filter_level=vqsr_params_d['indel_filter_level'],
                snp_filter_level=vqsr_params_d['snp_filter_level'],
            ).recalibrated_vcf
            for idx in range(scatter_count)
        ]
        recalibrated_gathered_vcf_job = _add_final_gather_vcf_step(
            b,
            input_vcfs=scattered_vcfs,
            disk_size=huge_disk,
        )
        recalibrated_gathered_vcf = recalibrated_gathered_vcf_job.output_vcf

    else:
        snps_recalibrator_job = add_snps_variant_recalibrator_step(
            b,
            sites_only_variant_filtered_vcf=gathered_vcf,
            hapmap_resource_vcf=hapmap_resource_vcf,
            omni_resource_vcf=omni_resource_vcf,
            one_thousand_genomes_resource_vcf=one_thousand_genomes_resource_vcf,
            dbsnp_resource_vcf=dbsnp_resource_vcf,
            disk_size=small_disk,
            max_gaussians=snp_max_gaussians,
            output_bucket=vqsr_bucket,
        )
        snps_recalibration = snps_recalibrator_job.recalibration
        snps_tranches = snps_recalibrator_job.tranches

        recalibrated_gathered_vcf_job = add_apply_recalibration_step(
            b,
            input_vcf=gathered_vcf,
            indels_recalibration=indels_recalibration,
            indels_tranches=indels_tranches,
            snps_recalibration=snps_recalibration,
            snps_tranches=snps_tranches,
            disk_size=medium_disk,
            indel_filter_level=vqsr_params_d['indel_filter_level'],
            snp_filter_level=vqsr_params_d['snp_filter_level'],
        )
        recalibrated_gathered_vcf = recalibrated_gathered_vcf_job.recalibrated_vcf

    final_gathered_vcf_job = _add_filter_sb_step(
        b,
        input_vcf=recalibrated_gathered_vcf,
        disk_size=medium_disk,
        output_vcf_path=output_vcf_path,
    )

    _add_variant_eval_step(
        b,
        input_vcf=final_gathered_vcf_job.output_vcf,
        ref_fasta=ref_fasta,
        dbsnp_vcf=dbsnp_vcf,
        output_path=os.path.join(analysis_bucket, 'variant-eval.txt'),
        disk_size=huge_disk,
    )

    return final_gathered_vcf_job


def add_tabix_step(
    b: hb.Batch,
    vcf_path: str,
    disk_size: int,
) -> Job:
    """
    Regzip and tabix the combined VCF (for some reason the one output with mt2vcf
    is not block-gzipped)
    """
    j = b.new_job('Tabix')
    j.image(utils.BCFTOOLS_DOCKER)
    j.memory(f'8G')
    j.storage(f'{disk_size}G')
    j.declare_resource_group(
        combined_vcf={'vcf.gz': '{root}.vcf.gz', 'vcf.gz.tbi': '{root}.vcf.gz.tbi'}
    )
    vcf_inp = b.read_input(vcf_path)
    j.command(
        f"""set -e
        gunzip {vcf_inp} -c | bgzip -c > {j.combined_vcf['vcf.gz']}
        tabix -p vcf {j.combined_vcf['vcf.gz']}
        """
    )
    return j


def add_split_intervals_step(
    b: hb.Batch,
    interval_list: hb.ResourceFile,
    scatter_count: int,
    ref_fasta: hb.ResourceGroup,
    disk_size: int,
) -> Job:
    """
    Split genome into intervals to parallelise GnarlyGenotyper.

    Returns: a Job object with a single output j.intervals of type ResourceGroup
    """
    j = b.new_job('SplitIntervals')
    j.image(utils.GATK_DOCKER)
    mem_gb = 8
    j.memory(f'{mem_gb}G')
    j.storage(f'{disk_size}G')
    j.declare_resource_group(
        intervals={
            f'interval_{idx}': f'{{root}}/{str(idx).zfill(4)}-scattered.interval_list'
            for idx in range(scatter_count)
        }
    )

    j.command(
        f"""set -e

    # Modes other than INTERVAL_SUBDIVISION will produce an unpredicted number
    # of intervals. But we have to expect exactly the {scatter_count} number of
    # output files because our workflow is not dynamic.
    gatk --java-options -Xms{mem_gb - 1}g SplitIntervals \\
      -L {interval_list} \\
      -O {j.intervals} \\
      -scatter {scatter_count} \\
      -R {ref_fasta.base} \\
      -mode INTERVAL_SUBDIVISION
      """
    )
    return j


def add_gnarly_genotyper_on_vcf_step(
    b: hb.Batch,
    combined_gvcf: hb.ResourceGroup,
    ref_fasta: hb.ResourceGroup,
    dbsnp_vcf: hb.ResourceGroup,
    disk_size: int,
    interval: Optional[hb.ResourceGroup] = None,
) -> Job:
    """
    Runs GATK GnarlyGenotyper on a combined_gvcf VCF bgzipped file.

    GnarlyGenotyper performs "quick and dirty" joint genotyping on large cohorts,
    pre-called with HaplotypeCaller, and post-processed with ReblockGVCF.

    HaplotypeCaller must be used with `-ERC GVCF` or `-ERC BP_RESOLUTION` to add
    genotype likelihoods.

    ReblockGVCF must be run to remove low quality variants, as well as to add all the
    annotations necessary for VQSR: QUALapprox, VarDP, RAW_MQandDP.

    Returns: a Job object with a single output j.output_vcf of type ResourceGroup
    """
    j = b.new_job('GnarlyGenotyperOnVcf')
    # GnarlyGenotyper crashes with NullPointerException when using standard GATK docker
    j.image(utils.GNARLY_DOCKER)
    j.memory(f'32G')
    j.storage(f'{disk_size}G')
    j.declare_resource_group(
        output_vcf={'vcf.gz': '{root}.vcf.gz', 'vcf.gz.tbi': '{root}.vcf.gz.tbi'}
    )

    j.command(
        f"""set -e

    gatk --java-options -Xms8g \\
      GnarlyGenotyper \\
      -R {ref_fasta.base} \\
      -O {j.output_vcf['vcf.gz']} \\
      -D {dbsnp_vcf.base} \\
      --only-output-calls-starting-in-intervals \\
      --keep-all-sites \\
      -V {combined_gvcf['vcf.gz']} \\
      {f'-L {interval} ' if interval else ''} \\
      --create-output-variant-index"""
    )
    return j


def add_hard_filter_step(
    b: hb.Batch,
    input_vcf: hb.ResourceGroup,
    excess_het_threshold: float,
    disk_size: int,
    interval: Optional[hb.ResourceGroup] = None,
) -> Job:
    """
    Hard-filter a large cohort callset on Excess Heterozygosity.

    Applies only to large callsets (`not is_small_callset`)

    Requires all samples to be unrelated.

    ExcessHet estimates the probability of the called samples exhibiting excess
    heterozygosity with respect to the null hypothesis that the samples are unrelated.
    The higher the score, the higher the chance that the variant is a technical artifact
    or that there is consanguinuity among the samples. In contrast to Inbreeding
    Coefficient, there is no minimal number of samples for this annotation.

    Returns: a Job object with a single output j.output_vcf of type ResourceGroup
    """
    j = b.new_job('HardFilter')
    j.image(utils.GATK_DOCKER)
    j.memory('8G')
    j.storage(f'{disk_size}G')
    j.declare_resource_group(
        output_vcf={'vcf.gz': '{root}.vcf.gz', 'vcf.gz.tbi': '{root}.vcf.gz.tbi'}
    )

    j.command(
        f"""set -euo pipefail

    # Captring stderr to avoid Batch pod from crashing with OOM from millions of
    # warning messages from VariantFiltration, e.g.:
    # > JexlEngine - ![0,9]: 'ExcessHet > 54.69;' undefined variable ExcessHet
    gatk --java-options -Xms3g \\
      VariantFiltration \\
      --filter-expression 'ExcessHet > {excess_het_threshold}' \\
      --filter-name ExcessHet \\
      {f'-L {interval} ' if interval else ''} \\
      -O {j.output_vcf['vcf.gz']} \\
      -V {input_vcf['vcf.gz']} \\
      2> {j.stderr}
    """
    )
    return j


def add_make_sites_only_vcf_step(
    b: hb.Batch,
    input_vcf: hb.ResourceGroup,
    disk_size: int,
    interval: Optional[hb.ResourceGroup] = None,
) -> Job:
    """
    Create sites-only VCF with only site-level annotations.
    Speeds up the analysis in the modeling step.

    Returns: a Job object with a single output j.sites_only_vcf of type ResourceGroup
    """
    j = b.new_job('MakeSitesOnlyVcf')
    j.image(utils.GATK_DOCKER)
    j.memory('8G')
    j.storage(f'{disk_size}G')
    j.declare_resource_group(
        sites_only_vcf={'vcf.gz': '{root}.vcf.gz', 'vcf.gz.tbi': '{root}.vcf.gz.tbi'}
    )

    j.command(
        f"""set -euo pipefail

    gatk --java-options -Xms6g \\
      MakeSitesOnlyVcf \\
      -I {input_vcf['vcf.gz']} \\
      -O {j.sites_only_vcf['vcf.gz']} \\
      {f'-L {interval} ' if interval else ''}"""
    )
    return j


def add_sites_only_gather_vcf_step(
    b: hb.Batch,
    input_vcfs: List[hb.ResourceFile],
    disk_size: int,
) -> Job:
    """
    Gathers VCF files from scattered operations into a single VCF file

    Returns: a Job object with a single output j.output_vcf of type ResourceGroup
    """
    j = b.new_job('SitesOnlyGatherVcf')
    j.image(utils.GATK_DOCKER)
    j.memory('8G')
    j.storage(f'{disk_size}G')

    j.declare_resource_group(
        output_vcf={'vcf.gz': '{root}.vcf.gz', 'vcf.gz.tbi': '{root}.vcf.gz.tbi'}
    )

    input_cmdl = ' '.join([f'--input {v["vcf.gz"]}' for v in input_vcfs])
    j.command(
        f"""set -euo pipefail

    # --ignore-safety-checks makes a big performance difference so we include it in
    # our invocation. This argument disables expensive checks that the file headers
    # contain the same set of genotyped samples and that files are in order by position
    # of first record.
    gatk --java-options -Xms6g \\
      GatherVcfsCloud \\
      --ignore-safety-checks \\
      --gather-type BLOCK \\
      {input_cmdl} \\
      --output {j.output_vcf['vcf.gz']}

    tabix {j.output_vcf['vcf.gz']}"""
    )
    return j


def add_indels_variant_recalibrator_step(
    b: hb.Batch,
    sites_only_variant_filtered_vcf: hb.ResourceGroup,
    mills_resource_vcf: hb.ResourceGroup,
    axiom_poly_resource_vcf: hb.ResourceGroup,
    dbsnp_resource_vcf: hb.ResourceGroup,
    disk_size: int,
    output_bucket: str = None,
    max_gaussians: int = 4,
) -> Job:
    """
    Run VariantRecalibrator to calculate VQSLOD tranches for indels

    The --max-gaussians parameter sets the expected number of clusters in modeling.
    If a dataset gives fewer distinct clusters, e.g. as can happen for smaller data,
    then the tool will tell you there is insufficient data with a No data found error
    message. In this case, try decrementing the --max-gaussians value. 4 is a
    reasonable default for indels, as their number is smaller than SNPs.

    Returns: a Job object with 3 outputs: j.recalibration (ResourceGroup), j.tranches,
    and j.indel_rscript_file. The latter is usedful to produce the optional tranche plot.
    """
    j = b.new_job('IndelsVariantRecalibrator')
    j.image(utils.GATK_DOCKER)
    mem_gb = 32
    j.memory(f'{mem_gb}G')
    j.cpu(2)
    j.storage(f'{disk_size}G')

    j.declare_resource_group(recalibration={'index': '{root}.idx', 'base': '{root}'})

    tranche_cmdl = ' '.join(
        [f'-tranche {v}' for v in INDEL_RECALIBRATION_TRANCHE_VALUES]
    )
    an_cmdl = ' '.join([f'-an {v}' for v in INDEL_RECALIBRATION_ANNOTATION_VALUES])
    j.command(
        f"""set -euo pipefail

    gatk --java-options -Xms{mem_gb - 1}g \\
      VariantRecalibrator \\
      -V {sites_only_variant_filtered_vcf['vcf.gz']} \\
      -O {j.recalibration} \\
      --tranches-file {j.tranches} \\
      --trust-all-polymorphic \\
      {tranche_cmdl} \\
      {an_cmdl} \\
      -mode INDEL \\
      --use-allele-specific-annotations \\
      --max-gaussians {max_gaussians} \\
      -resource:mills,known=false,training=true,truth=true,prior=12 {mills_resource_vcf.base} \\
      -resource:axiomPoly,known=false,training=true,truth=false,prior=10 {axiom_poly_resource_vcf.base} \\
      -resource:dbsnp,known=true,training=false,truth=false,prior=2 {dbsnp_resource_vcf.base} \\
      --rscript-file {j.indel_rscript_file}"""
    )
    if output_bucket:
        b.write_output(
            j.indel_rscript_file,
            os.path.join(output_bucket, 'plot-indels-recal.Rscript'),
        )
    return j


def add_snps_variant_recalibrator_create_model_step(
    b: hb.Batch,
    sites_only_variant_filtered_vcf: hb.ResourceGroup,
    hapmap_resource_vcf: hb.ResourceGroup,
    omni_resource_vcf: hb.ResourceGroup,
    one_thousand_genomes_resource_vcf: hb.ResourceGroup,
    dbsnp_resource_vcf: hb.ResourceGroup,
    disk_size: int,
    output_bucket: str = None,
    is_small_callset: bool = False,
    is_huge_callset: bool = False,
    max_gaussians: int = 4,
) -> Job:
    """
    First step of VQSR for SNPs: run VariantRecalibrator to subsample variants
    and produce a file of the VQSR model.

    To support cohorts with more than 10,000 WGS samples, the SNP recalibrartion process
    is borken down across genomic regions for parallel processing, and done in 3 steps:
    1. Run the recalibrator with the following additional arguments:
       --sample-every-Nth-variant <downsample_factor> --output-model <model_file>
    2. Apply the resulting model to each genomic interval with, running the recalibrator
       with the same base parameters, plus:
       --input-model <model-file> --output-tranches-for-scatter
    3. Collate the resulting per-interval tranches with GatherTranches

    The --max-gaussians parameter sets the expected number of clusters in modeling.
    If a dataset gives fewer distinct clusters, e.g. as can happen for smaller data,
    then the tool will tell you there is insufficient data with a No data found error
    message. In this case, try decrementing the --max-gaussians value.

    Returns: a Job object with 2 outputs: j.model and j.snp_rscript_file.
    The latter is usedful to produce the optional tranche plot.
    """
    j = b.new_job('SNPsVariantRecalibratorCreateModel')
    j.image(utils.GATK_DOCKER)
    mem_gb = 64 if not is_small_callset else 128
    j.memory(f'{mem_gb}G')
    j.cpu(2)
    j.storage(f'{disk_size}G')

    downsample_factor = 75 if is_huge_callset else 10

    tranche_cmdl = ' '.join([f'-tranche {v}' for v in SNP_RECALIBRATION_TRANCHE_VALUES])
    an_cmdl = ' '.join([f'-an {v}' for v in SNP_RECALIBRATION_ANNOTATION_VALUES])
    j.command(
        f"""set -euo pipefail

    gatk --java-options -Xms{mem_gb - 2}g \\
      VariantRecalibrator \\
      -V {sites_only_variant_filtered_vcf['vcf.gz']} \\
      -O {j.recalibration} \\
      --tranches-file {j.tranches} \\
      --trust-all-polymorphic \\
      {tranche_cmdl} \\
      {an_cmdl} \\
      -mode SNP \\
      --use-allele-specific-annotations \\
      --sample-every-Nth-variant {downsample_factor} \\
      --output-model {j.model_file} \\
      --max-gaussians {max_gaussians} \\
      -resource:hapmap,known=false,training=true,truth=true,prior=15 {hapmap_resource_vcf.base} \\
      -resource:omni,known=false,training=true,truth=true,prior=12 {omni_resource_vcf.base} \\
      -resource:1000G,known=false,training=true,truth=false,prior=10 {one_thousand_genomes_resource_vcf.base} \\
      -resource:dbsnp,known=true,training=false,truth=false,prior=7 {dbsnp_resource_vcf.base} \\
      --rscript-file {j.snp_rscript}

      ln {j.snp_rscript}.pdf {j.snp_rscript_pdf}"""
    )
    if output_bucket:
        b.write_output(
            j.snp_rscript_pdf,
            os.path.join(output_bucket, 'recalibration-indels-features.pdf'),
        )
    return j


def add_snps_variant_recalibrator_scattered_step(
    b: hb.Batch,
    sites_only_vcf: hb.ResourceGroup,
    model_file: hb.ResourceGroup,
    hapmap_resource_vcf: hb.ResourceGroup,
    omni_resource_vcf: hb.ResourceGroup,
    one_thousand_genomes_resource_vcf: hb.ResourceGroup,
    dbsnp_resource_vcf: hb.ResourceGroup,
    disk_size: int,
    interval: Optional[hb.ResourceGroup] = None,
    max_gaussians: int = 4,
) -> Job:
    """
    Second step of VQSR for SNPs: run VariantRecalibrator scattered to apply
    the VQSR model file to each genomic interval.

    To support cohorts with more than 10,000 WGS samples, the SNP recalibrartion process
    is borken down across genomic regions for parallel processing, and done in 3 steps:
    1. Run the recalibrator with the following additional arguments:
       --sample-every-Nth-variant <downsample_factor> --output-model <model_file>
    2. Apply the resulting model to each genomic interval with, running the recalibrator
       with the same base parameters, plus:
       --input-model <model-file> --output-tranches-for-scatter
    3. Collate the resulting per-interval tranches with GatherTranches

    The --max-gaussians parameter sets the expected number of clusters in modeling.
    If a dataset gives fewer distinct clusters, e.g. as can happen for smaller data,
    then the tool will tell you there is insufficient data with a No data found error
    message. In this case, try decrementing the --max-gaussians value.

    Returns: a Job object with 2 outputs: j.recalibration (ResourceGroup) and j.tranches
    """
    j = b.new_job('SNPsVariantRecalibratorScattered')

    j.image(utils.GATK_DOCKER)
    mem_gb = 64  # ~ twice the sum of all input resources and input VCF sizes
    j.memory(f'{mem_gb}G')
    j.cpu(2)
    j.storage(f'{disk_size}G')

    j.declare_resource_group(recalibration={'index': '{root}.idx', 'base': '{root}'})

    tranche_cmdl = ' '.join([f'-tranche {v}' for v in SNP_RECALIBRATION_TRANCHE_VALUES])
    an_cmdl = ' '.join([f'-an {v}' for v in SNP_RECALIBRATION_ANNOTATION_VALUES])
    j.command(
        f"""set -euo pipefail

    MODEL_REPORT={model_file}

    gatk --java-options -Xms{mem_gb - 1}g \\
      VariantRecalibrator \\
      -V {sites_only_vcf['vcf.gz']} \\
      -O {j.recalibration} \\
      --tranches-file {j.tranches} \\
      --trust-all-polymorphic \\
      {tranche_cmdl} \\
      {an_cmdl} \\
      -mode SNP \\
      {f'-L {interval} ' if interval else ''} \\
      --use-allele-specific-annotations \\
      --input-model {model_file} --output-tranches-for-scatter \\
      --max-gaussians {max_gaussians} \\
      -resource:hapmap,known=false,training=true,truth=true,prior=15 {hapmap_resource_vcf.base} \\
      -resource:omni,known=false,training=true,truth=true,prior=12 {omni_resource_vcf.base} \\
      -resource:1000G,known=false,training=true,truth=false,prior=10 {one_thousand_genomes_resource_vcf.base} \\
      -resource:dbsnp,known=true,training=false,truth=false,prior=7 {dbsnp_resource_vcf.base}"""
    )
    return j


def add_snps_variant_recalibrator_step(
    b: hb.Batch,
    sites_only_variant_filtered_vcf: hb.ResourceGroup,
    hapmap_resource_vcf: hb.ResourceGroup,
    omni_resource_vcf: hb.ResourceGroup,
    one_thousand_genomes_resource_vcf: hb.ResourceGroup,
    dbsnp_resource_vcf: hb.ResourceGroup,
    output_bucket: str,
    disk_size: int,
    max_gaussians: int = 4,
) -> Job:
    """
    Recalibrate SNPs in one run (alternative to scatter-gather approach)
    """
    j = b.new_job('SNPsVariantRecalibrator')

    j.image(utils.GATK_DOCKER)
    mem_gb = 64  # ~ twice the sum of all input resources and input VCF sizes
    j.memory(f'{mem_gb}G')
    j.cpu(2)
    j.storage(f'{disk_size}G')

    j.declare_resource_group(recalibration={'index': '{root}.idx', 'base': '{root}'})

    tranche_cmdl = ' '.join([f'-tranche {v}' for v in SNP_RECALIBRATION_TRANCHE_VALUES])
    an_cmdl = ' '.join([f'-an {v}' for v in SNP_RECALIBRATION_ANNOTATION_VALUES])
    j.command(
        f"""set -euo pipefail

    gatk --java-options -Xms{mem_gb - 1}g \\
      VariantRecalibrator \\
      -V {sites_only_variant_filtered_vcf['vcf.gz']} \\
      -O {j.recalibration} \\
      --tranches-file {j.tranches} \\
      --trust-all-polymorphic \\
      {tranche_cmdl} \\
      {an_cmdl} \\
      -mode SNP \\
      --use-allele-specific-annotations \\
      --max-gaussians {max_gaussians} \\
      -resource:hapmap,known=false,training=true,truth=true,prior=15 {hapmap_resource_vcf.base} \\
      -resource:omni,known=false,training=true,truth=true,prior=12 {omni_resource_vcf.base} \\
      -resource:1000G,known=false,training=true,truth=false,prior=10 {one_thousand_genomes_resource_vcf.base} \\
      -resource:dbsnp,known=true,training=false,truth=false,prior=7 {dbsnp_resource_vcf.base} \\
      --rscript-file {j.snp_rscript}

      ln {j.snp_rscript}.pdf {j.snp_rscript_pdf}
      ln {j.tranches}.pdf {j.tranches_pdf}"""
    )

    if output_bucket:
        b.write_output(
            j.snp_rscript_pdf,
            os.path.join(output_bucket, 'recalibration-snps-features.pdf'),
        )
        b.write_output(
            j.tranches_pdf,
            os.path.join(output_bucket, 'recalibration-snps-tranches.pdf'),
        )
    return j


def add_snps_gather_tranches_step(
    b: hb.Batch,
    tranches: List[hb.ResourceFile],
    disk_size: int,
) -> Job:
    """
    Third step of VQSR for SNPs: run GatherTranches to gather scattered per-interval
    tranches outputs.

    To support cohorts with more than 10,000 WGS samples, the SNP recalibrartion process
    is borken down across genomic regions for parallel processing, and done in 3 steps:
    1. Run the recalibrator with the following additional arguments:
       --sample-every-Nth-variant <downsample_factor> --output-model <model_file>
    2. Apply the resulting model to each genomic interval with, running the recalibrator
       with the same base parameters, plus:
       --input-model <model-file> --output-tranches-for-scatter
    3. Collate the resulting per-interval tranches with GatherTranches

    Returns: a Job object with one output j.out_tranches
    """
    j = b.new_job('SNPGatherTranches')
    j.image(utils.GATK_DOCKER)
    j.memory('8G')
    j.cpu(2)
    j.storage(f'{disk_size}G')

    inputs_cmdl = ' '.join([f'--input {t}' for t in tranches])
    j.command(
        f"""set -euo pipefail

    gatk --java-options -Xms6g \\
      GatherTranches \\
      --mode SNP \\
      {inputs_cmdl} \\
      --output {j.out_tranches}"""
    )
    return j


def add_apply_recalibration_step(
    b: hb.Batch,
    input_vcf: hb.ResourceFile,
    indels_recalibration: hb.ResourceGroup,
    indels_tranches: hb.ResourceFile,
    snps_recalibration: hb.ResourceGroup,
    snps_tranches: hb.ResourceFile,
    disk_size: int,
    indel_filter_level: float,
    snp_filter_level: float,
    interval: Optional[hb.ResourceGroup] = None,
    output_vcf_path: Optional[str] = None,
) -> Job:
    """
    Apply a score cutoff to filter variants based on a recalibration table.
    Runs ApplyVQSR twice to apply first indel, then SNP recalibrations.

    Targets indel_filter_level and snp_filter_level sensitivities. The tool matches
    them internally to a VQSLOD score cutoff based on the model's estimated sensitivity
    to a set of true variants.

    The filter determination is not just a pass/fail process. The tool evaluates for
    each variant which "tranche", or slice of the dataset, it falls into in terms of
    sensitivity to the truthset. Variants in tranches that fall below the specified
    truth sensitivity filter level have their FILTER field annotated with the
    corresponding tranche level. This results in a callset that is filtered to the
    desired level but retains the information necessary to increase sensitivity
    if needed.

    Returns: a Job object with one ResourceGroup output j.recalibrated_vcf, correponding
    to a VCF with tranche annotated in the FILTER field
    """
    j = b.new_job('ApplyRecalibration')
    j.image(utils.GATK_DOCKER)
    j.memory('8G')
    j.storage(f'{disk_size}G')
    j.declare_resource_group(
        recalibrated_vcf={'vcf.gz': '{root}.vcf.gz', 'vcf.gz.tbi': '{root}.vcf.gz.tbi'}
    )

    j.command(
        f"""set -euo pipefail

    gatk --java-options -Xms5g \\
      ApplyVQSR \\
      -O tmp.indel.recalibrated.vcf \\
      -V {input_vcf['vcf.gz']} \\
      --recal-file {indels_recalibration} \\
      --tranches-file {indels_tranches} \\
      --truth-sensitivity-filter-level {indel_filter_level} \\
      --create-output-variant-index true \\
      -mode INDEL \\
      {f'-L {interval} ' if interval else ''} \\
      --use-allele-specific-annotations

    gatk --java-options -Xms5g \\
      ApplyVQSR \\
      -O {j.recalibrated_vcf['vcf.gz']} \\
      -V tmp.indel.recalibrated.vcf \\
      --recal-file {snps_recalibration} \\
      --tranches-file {snps_tranches} \\
      --truth-sensitivity-filter-level {snp_filter_level} \\
      --create-output-variant-index true \\
      -mode SNP \\
      {f'-L {interval} ' if interval else ''} \\
      --use-allele-specific-annotations"""
    )

    if output_vcf_path:
        b.write_output(j.recalibrated_vcf, output_vcf_path.replace('.vcf.gz', ''))
    return j


def add_collect_metrics_sharded_step(
    b: hb.Batch,
    input_vcf: hb.ResourceGroup,
    dbsnp_vcf: hb.ResourceGroup,
    interval_list: hb.ResourceFile,
    ref_dict: hb.ResourceFile,
    disk_size: int,
):
    """
    Run CollectVariantCallingMetrics for site-level evaluation.

    This produces detailed and summary metrics report files. The summary metrics
    provide cohort-level variant metrics and the detailed metrics segment variant
    metrics for each sample in the callset. The detail metrics give the same metrics
    as the summary metrics for the samples plus several additional metrics.

    These are explained in detail at
    https://broadinstitute.github.io/picard/picard-metric-definitions.html.

    Returns: Job object with a single ResourceGroup output j.metrics, with
    j.metrics.detail_metrics and j.metrics.summary_metrics ResourceFiles
    """
    j = b.new_job('CollectMetricsSharded')
    j.image(utils.GATK_DOCKER)
    j.memory('8G')
    j.cpu(2)
    j.storage(f'{disk_size}G')
    j.declare_resource_group(
        metrics={
            'detail_metrics': '{root}.variant_calling_detail_metrics',
            'summary_metrics': '{root}.variant_calling_summary_metrics',
        }
    )

    j.command(
        f"""set -euo pipefail

    gatk --java-options -Xms6g \\
      CollectVariantCallingMetrics \\
      --INPUT {input_vcf['vcf.gz']} \\
      --DBSNP {dbsnp_vcf.base} \\
      --SEQUENCE_DICTIONARY {ref_dict} \\
      --OUTPUT {j.metrics} \\
      --THREAD_COUNT 8 \\
      --TARGET_INTERVALS {interval_list}"""
    )
    return j


def _add_final_gather_vcf_step(
    b: hb.Batch,
    input_vcfs: List[hb.ResourceGroup],
    disk_size: int,
    output_vcf_path: str = None,
) -> Job:
    """
    Combines recalibrated VCFs into a single VCF.
    Saves the output VCF to a bucket `output_vcf_path`
    """
    j = b.new_job('FinalGatherVcf')
    j.image(utils.GATK_DOCKER)
    j.memory(f'8G')
    j.storage(f'{disk_size}G')
    j.declare_resource_group(
        output_vcf={'vcf.gz': '{root}.vcf.gz', 'vcf.gz.tbi': '{root}.vcf.gz.tbi'}
    )

    input_cmdl = ' '.join([f'--input {v["vcf.gz"]}' for v in input_vcfs])
    j.command(
        f"""set -euo pipefail

    # --ignore-safety-checks makes a big performance difference so we include it in 
    # our invocation. This argument disables expensive checks that the file headers 
    # contain the same set of genotyped samples and that files are in order 
    # by position of first record.
    gatk --java-options -Xms6g \\
      GatherVcfsCloud \\
      --ignore-safety-checks \\
      --gather-type BLOCK \\
      {input_cmdl} \\
      --output {j.output_vcf['vcf.gz']}

    tabix {j.output_vcf['vcf.gz']}"""
    )
    if output_vcf_path:
        b.write_output(j.output_vcf, output_vcf_path.replace('.vcf.gz', ''))
    return j


def _add_filter_sb_step(
    b: hb.Batch,
    input_vcf: hb.ResourceGroup,
    disk_size: int,
    output_vcf_path: str = None,
) -> Job:
    """
<<<<<<< HEAD
    Run VariantEval for site-level evaluation.
    Saves the QC to `output_path` bucket
=======
    Removes the INFO/SB field from a VCF.

    The reason we are doing that is because gatk ApplyVQSR replaces the VCF header
    ##INFO=<ID=SB,Number=.,Type=Int,Description="Strand Bias">

    with
    ##INFO=<ID=SB,Number=1,Type=Float,Description="Strand Bias">

    Even though the actual SB field is still a list of integers: SB=5,2,18,29
    It breaks parsing the VCF into Hail.
>>>>>>> 4c1d1355
    """
    j = b.new_job('Remove SB')
    j.image(utils.BCFTOOLS_DOCKER)
    j.memory(f'8G')
    j.storage(f'{disk_size}G')
    j.declare_resource_group(
        output_vcf={'vcf.gz': '{root}.vcf.gz', 'vcf.gz.tbi': '{root}.vcf.gz.tbi'}
    )

    j.command(
        f"""
<<<<<<< HEAD
    bcftools annotate -x INFO/SB {input_vcf['vcf.gz']} -Oz -o {j.output_vcf['vcf.gz']} && tabix {j.output_vcf['vcf.gz']}
=======
    bcftools annotate -x INFO/SB {input_vcf['vcf.gz']} -Oz -o {j.output_vcf['vcf.gz']}
>>>>>>> 4c1d1355
    """
    )
    if output_vcf_path:
        b.write_output(j.output_vcf, output_vcf_path.replace('.vcf.gz', ''))
    return j


def _add_variant_eval_step(
    b: hb.Batch,
    input_vcf: hb.ResourceGroup,
    ref_fasta: hb.ResourceGroup,
    dbsnp_vcf: hb.ResourceGroup,
    disk_size: int,
    output_path: str = None,
) -> Job:
    """
    Run VariantEval for site-level evaluation.
    Saves the QC to `output_path` bucket
    """
    j = b.new_job('VariantEval')
    j.image(utils.GATK_DOCKER)
    j.memory(f'8G')
    j.storage(f'{disk_size}G')

    j.command(
        f"""set -euo pipefail

    gatk --java-options -Xms6g \\
      VariantEval \\
      --eval {input_vcf['vcf.gz']} \\
      -R {ref_fasta.base} \\
      -D {dbsnp_vcf.base} \\
      --output {j.output}"""
    )
    if output_path:
        b.write_output(j.output, output_path)
    return j


def add_gather_variant_calling_metrics_step(
    b: hb.Batch,
    input_details: List[hb.ResourceGroup],
    input_summaries: List[hb.ResourceGroup],
    disk_size: int,
    output_path_prefix: str = None,
) -> Job:
    """
    Combines metrics from multiple CollectVariantCallingMetrics runs.

    Returns: Job object with a single ResourceGroup output j.metrics, with
    j.metrics.detail_metrics and j.metrics.summary_metrics ResourceFiles

    Saves the QC results to a bucket with the `output_path_prefix` prefix
    """
    j = b.new_job('GatherVariantCallingMetrics')
    j.image(utils.GATK_DOCKER)
    j.memory(f'8G')
    j.storage(f'{disk_size}G')
    j.declare_resource_group(
        metrics={
            'detail_metrics': '{root}.variant_calling_detail_metrics',
            'summary_metrics': '{root}.variant_calling_summary_metrics',
        }
    )

    input_cmdl = ' '.join('--INPUT {f} ' for f in input_details + input_summaries)
    j.command(
        f"""set -euo pipefail

    gatk --java-options -Xms2g \\
      AccumulateVariantCallingMetrics \\
      {input_cmdl} \\
      --OUTPUT {j.metrics}"""
    )
    if output_path_prefix:
        b.write_output(j.metrics, output_path_prefix)
    return j<|MERGE_RESOLUTION|>--- conflicted
+++ resolved
@@ -1080,10 +1080,6 @@
     output_vcf_path: str = None,
 ) -> Job:
     """
-<<<<<<< HEAD
-    Run VariantEval for site-level evaluation.
-    Saves the QC to `output_path` bucket
-=======
     Removes the INFO/SB field from a VCF.
 
     The reason we are doing that is because gatk ApplyVQSR replaces the VCF header
@@ -1094,7 +1090,6 @@
 
     Even though the actual SB field is still a list of integers: SB=5,2,18,29
     It breaks parsing the VCF into Hail.
->>>>>>> 4c1d1355
     """
     j = b.new_job('Remove SB')
     j.image(utils.BCFTOOLS_DOCKER)
@@ -1106,11 +1101,7 @@
 
     j.command(
         f"""
-<<<<<<< HEAD
     bcftools annotate -x INFO/SB {input_vcf['vcf.gz']} -Oz -o {j.output_vcf['vcf.gz']} && tabix {j.output_vcf['vcf.gz']}
-=======
-    bcftools annotate -x INFO/SB {input_vcf['vcf.gz']} -Oz -o {j.output_vcf['vcf.gz']}
->>>>>>> 4c1d1355
     """
     )
     if output_vcf_path:
