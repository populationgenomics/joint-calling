--- conflicted
+++ resolved
@@ -3,10 +3,7 @@
 
 jobs:
   lint:
-<<<<<<< HEAD
-=======
     if: "! startsWith(github.event.head_commit.message, 'Bump ') || startsWith(github.ref, 'refs/tags/')"
->>>>>>> 6b20caa3
     runs-on: ubuntu-latest
     defaults:
       run:
@@ -61,27 +58,6 @@
         mamba install -c file://${CONDA_PREFIX}/conda-bld/ \
         $(basename $GITHUB_REPOSITORY | tr '[:upper:]' '[:lower:]')
 
-<<<<<<< HEAD
-      # # We only need gcloud to pull gnomad reference file from public buckets,
-      # # so the service account doesn't need to have any spending allowance
-      # - id: gcloud
-      #   uses: google-github-actions/setup-gcloud@master
-      #   with:
-      #     project_id: "${{ secrets.GCP_PROJECT_ID }}"
-      #     service_account_key: "${{ secrets.GCP_SA_KEY }}"
-      #     export_default_credentials: true
-
-      # - name: Install GCS connector
-      #   run: |
-      #     wget https://broad.io/install-gcs-connector
-      #     python install-gcs-connector -k "${GOOGLE_APPLICATION_CREDENTIALS}"
-
-      # - name: Run tests
-      #   run: |
-      #     cd test
-      #     source test_combine_gvcfs.sh
-      #     source test_sample_qc.sh
-=======
     # We only need gcloud to pull gnomad reference file from public buckets,
     # So the service account doesn't need to have any spending allowance
     - id: gcloud
@@ -101,7 +77,6 @@
         cd test
         source test_combine_gvcfs.sh
         source test_sample_qc.sh
->>>>>>> 6b20caa3
 
     - name: Upload to anaconda package repository
       if: "startsWith(github.ref, 'refs/tags/')"
